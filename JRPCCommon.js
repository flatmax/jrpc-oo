--- conflicted
+++ resolved
@@ -103,23 +103,6 @@
         this.server={};
 
       this.server[fnName] = function (params) {
-<<<<<<< HEAD
-        remote.call(fnName, {args : Array.from(arguments)}, (err, result) => {
-          if (err) {
-            console.log('Error when calling remote function : '+fnName);
-            console.log(err);
-            console.log(fnName+' returns :');
-            console.log(result);
-          } else { // call the overloaded function
-            if (self.constructor.name === 'JRPCServer')
-              self=this; // we aren't inherited, so operate on this
-            if (self[fnName]==null)
-              console.log("function not defined Error : "+fnName+" is not in your element, please define this function.");
-            else
-              self[fnName](result);
-          }
-        });
-=======
         if (typeof(arguments[arguments.length-1]) === 'function') {
           // The last argument is a function, so use it as the result callback instead of the default named method
           let callback = arguments[arguments.length-1];
@@ -173,7 +156,6 @@
                 self[fnName](result);
           });
         }
->>>>>>> 36c86715
       };
     });
     this.setupDone();
